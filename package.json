--- conflicted
+++ resolved
@@ -1,10 +1,6 @@
 {
   "name": "kvin",
-<<<<<<< HEAD
   "version": "1.2.12",
-=======
-  "version": "1.2.5",
->>>>>>> 5231b397
   "description": "Rich serialization library for JavaScript",
   "keywords": [
     "json",
@@ -36,10 +32,6 @@
     "prepare": "npm-hooks/prepublish"
   },
   "devDependencies": {
-<<<<<<< HEAD
-    "peter": "^2.3.5"
-=======
     "peter": "^2.3.9"
->>>>>>> 5231b397
   }
 }