#! /usr/bin/env node
/**
 * @file        yarn.simple
 *              Test case derived from rendering bug that demonstates bug in lst encoding
 * @author      Ryan Saweczko, ryansaweczko@kingsds.network
 *              Wes Garland, wes@kingsds.network
 * @date        July 2021
 */
const kvin = require('../kvin');

const a = [
  [0,0,0,0,0,0,0,0,0],
  [0,1,2,3,4,5,6,7,8],
  [1,2,3,4,5,6,7,8,9],
  [0,1,0,0,0,1,1,1,0],
  [0,0,0,0,0,0,1,1,0],
  [0,0,0,0,0,0,0,1,0],
  [0,0,0,0,0,0,0,1,0],
  [0,0,0,0,0,0,0,1,0],
  [0,0,0,0,0,0,1,1,0],
  [0,1,0,0,0,1,1,1,0],
  [0,0,0,0,0,0,0,0,0]
];

const b = kvin.marshal(a);
const c = kvin.unmarshal(b);

<<<<<<< HEAD
var allSame = true;
for (let i = 0; i < c.length; i++)
{
  for (let j = 0; j < c.length; j++)
  {
    if (a[i][j] !== c[i][j])
    {
=======
let allSame = true;
for (let i = 0; i < c.length; i++) {
  for (let j = 0; j < c[i].length; j++) {
    if (a[i][j] !== c[i][j]) {
>>>>>>> 5f1930b1
      allSame = false;
      console.error(`diff at line ${i+1}, character ${j+1}; ${a[i][j]} !== ${c[i][j]}`);
    }
  }
}

if (!allSame)
{
  console.error('marshaled+json:', JSON.stringify(b));
  console.error('original:',    `[\n  ${a.join(',\n  ')}\n]`);
  console.error('unmarshaled:', `[\n  ${c.join(',\n  ')}\n]`);
}

process.exit(allSame ? 0 : 1);<|MERGE_RESOLUTION|>--- conflicted
+++ resolved
@@ -25,20 +25,13 @@
 const b = kvin.marshal(a);
 const c = kvin.unmarshal(b);
 
-<<<<<<< HEAD
 var allSame = true;
 for (let i = 0; i < c.length; i++)
 {
-  for (let j = 0; j < c.length; j++)
+  for (let j = 0; j < c[i].length; j++)
   {
     if (a[i][j] !== c[i][j])
     {
-=======
-let allSame = true;
-for (let i = 0; i < c.length; i++) {
-  for (let j = 0; j < c[i].length; j++) {
-    if (a[i][j] !== c[i][j]) {
->>>>>>> 5f1930b1
       allSame = false;
       console.error(`diff at line ${i+1}, character ${j+1}; ${a[i][j]} !== ${c[i][j]}`);
     }
